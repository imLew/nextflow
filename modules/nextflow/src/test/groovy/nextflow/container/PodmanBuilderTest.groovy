--- conflicted
+++ resolved
@@ -231,14 +231,10 @@
                 .runCommand == 'podman run -i -v "$PWD":"$PWD" -w "$PWD" --memory 100m fedora'
 
         new PodmanBuilder('fedora')
-<<<<<<< HEAD
-                .setCpus(CpuUnit.of(1.4))
-=======
-                .setCpus(1)
->>>>>>> cc9fc3f0
+                .setCpus(1.4)
                 .setMemory(new MemoryUnit('400m'))
                 .build()
-                .runCommand == 'podman run -i -v "$PWD":"$PWD" -w "$PWD" --cpu-shares 1024 --memory 400m fedora'
+                .runCommand == 'podman run -i -v "$PWD":"$PWD" -w "$PWD" --cpu-shares 1433 --memory 400m fedora'
 
     }
 }