--- conflicted
+++ resolved
@@ -271,14 +271,9 @@
                                             [name:'DELTA', value:'world']
                                     ],
                                     resources:[
-<<<<<<< HEAD
-                                            requests: ['foo.org/gpu':5, cpu:'800m', memory:'100Gi'],
-                                            limits:['foo.org/gpu':10, cpu:'800m', memory:'100Gi'] ]
-=======
-                                            requests: ['foo.org/gpu':5, cpu:8, memory:'100Gi', 'ephemeral-storage':'10Gi'],
+                                            requests: ['foo.org/gpu':5, cpu:'800m', memory:'100Gi', 'ephemeral-storage':'10Gi'],
                                             limits: ['foo.org/gpu':10, memory:'100Gi', 'ephemeral-storage':'10Gi']
                                     ]
->>>>>>> cc9fc3f0
                                    ]
                            ]
                    ]
