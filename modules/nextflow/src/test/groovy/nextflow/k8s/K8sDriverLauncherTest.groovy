/*
 * Copyright 2020-2022, Seqera Labs
 * Copyright 2013-2019, Centre for Genomic Regulation (CRG)
 *
 * Licensed under the Apache License, Version 2.0 (the "License");
 * you may not use this file except in compliance with the License.
 * You may obtain a copy of the License at
 *
 *     http://www.apache.org/licenses/LICENSE-2.0
 *
 * Unless required by applicable law or agreed to in writing, software
 * distributed under the License is distributed on an "AS IS" BASIS,
 * WITHOUT WARRANTIES OR CONDITIONS OF ANY KIND, either express or implied.
 * See the License for the specific language governing permissions and
 * limitations under the License.
 */

package nextflow.k8s

import java.nio.file.Files

import nextflow.cli.CliOptions
import nextflow.cli.CmdKubeRun
import nextflow.cli.Launcher
import nextflow.k8s.client.ClientConfig
import nextflow.k8s.client.K8sClient
import nextflow.k8s.model.PodMountConfig
import nextflow.k8s.model.PodOptions
import nextflow.k8s.model.PodSpecBuilder
import nextflow.k8s.model.PodVolumeClaim
import spock.lang.Specification
import spock.lang.Unroll
/**
 *
 * @author Paolo Di Tommaso <paolo.ditommaso@gmail.com>
 */
class K8sDriverLauncherTest extends Specification {

    def setup() {
        PodSpecBuilder.VOLUMES.set(0)
    }

    def 'should execute run' () {
        given:
        def NAME = 'nxf-foo'
        def NF_CONFIG = [process:[executor:'k8s']]
        def K8S_CONFIG = Mock(K8sConfig)
        def K8S_CLIENT = Mock(K8sClient)
        def driver = Spy(K8sDriverLauncher)

        when:
        driver.run(NAME, ['a','b','c'])
        then:
        1 * driver.makeConfig(NAME) >> NF_CONFIG
        1 * driver.makeK8sConfig(NF_CONFIG) >> K8S_CONFIG
        1 * driver.makeK8sClient(K8S_CONFIG) >> K8S_CLIENT
        1 * K8S_CONFIG.checkStorageAndPaths(K8S_CLIENT)
        1 * driver.createK8sConfigMap() >> null
        1 * driver.createK8sLauncherPod() >> null
        1 * driver.waitPodStart() >> null
        1 * driver.printK8sPodOutput() >> null

        driver.pipelineName == NAME
        driver.interactive == false
        driver.config == NF_CONFIG
        driver.k8sConfig == K8S_CONFIG
        driver.k8sClient == K8S_CLIENT
    }

    def 'should make k8s config' () {

        given:
        K8sConfig k8sConfig
        K8sDriverLauncher driver = Spy(K8sDriverLauncher)

        when:
        k8sConfig = driver.makeK8sConfig([:])
        then:
        k8sConfig == new K8sConfig()

        when:
        k8sConfig = driver.makeK8sConfig(k8s: [storageClaimName: 'foo', storageMountPath: '/mnt'])
        then:
        k8sConfig.getStorageClaimName() == 'foo'
        k8sConfig.getStorageMountPath() == '/mnt'

    }
 

    @Unroll
    def 'should get cmd cli' () {

        given:
        def l = new K8sDriverLauncher(cmd: cmd, pipelineName: 'foo')

        when:
        cmd.launcher = new Launcher(options: new CliOptions())
        then:
        l.getLaunchCli() == expected

        where:
        cmd                                         | expected
        new CmdKubeRun()                                | 'nextflow run foo'
        new CmdKubeRun(cacheable: false)                | 'nextflow run foo -cache false'
        new CmdKubeRun(resume: true)                    | 'nextflow run foo -resume true'
        new CmdKubeRun(poolSize: 10)                    | 'nextflow run foo -ps 10'
        new CmdKubeRun(pollInterval: 5)                 | 'nextflow run foo -pi 5'
        new CmdKubeRun(queueSize: 9)                    | 'nextflow run foo -qs 9'
        new CmdKubeRun(revision: 'xyz')                 | 'nextflow run foo -r xyz'
        new CmdKubeRun(latest: true)                    | 'nextflow run foo -latest true'
        new CmdKubeRun(withTrace: true)                 | 'nextflow run foo -with-trace true'
        new CmdKubeRun(withTimeline: true)              | 'nextflow run foo -with-timeline true'
        new CmdKubeRun(withDag: true)                   | 'nextflow run foo -with-dag true'
        new CmdKubeRun(dumpHashes: true)                | 'nextflow run foo -dump-hashes true'
        new CmdKubeRun(dumpChannels: 'lala')            | 'nextflow run foo -dump-channels lala'
        new CmdKubeRun(env: [XX:'hello', YY: 'world'])  | 'nextflow run foo -e.XX hello -e.YY world'
        new CmdKubeRun(process: [mem: '100',cpus:'2'])  | 'nextflow run foo -process.mem 100 -process.cpus 2'
        new CmdKubeRun(process: [cpus:'800m'])          | 'nextflow run foo -process.cpus 800m'
        new CmdKubeRun(process: [cpus:'0.8'])           | 'nextflow run foo -process.cpus 0.8'
        new CmdKubeRun(params: [alpha:'x', beta:'y'])   | 'nextflow run foo --alpha x --beta y'
        new CmdKubeRun(params: [alpha: '/path/*.txt'])  | 'nextflow run foo --alpha /path/\\*.txt'
        new CmdKubeRun(entryName: 'lala')               | 'nextflow run foo -entry lala'
    }

    def 'should set the run name' () {
        given:
        def cmd = new CmdKubeRun()
        cmd.launcher = new Launcher(options: new CliOptions())

        when:
        def l = new K8sDriverLauncher(cmd: cmd, pipelineName: 'foo', runName: 'bar')
        then:
        l.getLaunchCli() == 'nextflow run foo -name bar'
    }

    def 'should create launcher spec pod' () {

        given:
        def pod = Mock(PodOptions)
        pod.getVolumeClaims() >> [ new PodVolumeClaim('pvc-1', '/mnt/path/data') ]
        pod.getMountConfigMaps() >> [ new PodMountConfig('cfg-2', '/mnt/path/cfg') ]
        pod.getAutomountServiceAccountToken() >> true

        def k8s = Mock(K8sConfig)
        k8s.getNextflowImageName() >> 'the-image'
        k8s.getLaunchDir() >> '/the/user/dir'
        k8s.getWorkDir() >> '/the/work/dir'
        k8s.getProjectDir() >> '/the/project/dir'
        k8s.getPodOptions() >> pod

        and:
        def driver = Spy(K8sDriverLauncher)
        driver.@runName = 'foo-boo'
        driver.@k8sClient = new K8sClient(new ClientConfig(namespace: 'foo', serviceAccount: 'bar'))
        driver.@k8sConfig = k8s

        when:
        def spec = driver.makeLauncherSpec()
        then:
        driver.getLaunchCli() >> 'nextflow run foo'

        spec == [
            apiVersion: 'v1',
            kind: 'Pod',
            metadata: [name:'foo-boo', namespace:'foo', labels:[app:'nextflow', runName:'foo-boo']],
            spec: [
                restartPolicy: 'Never',
                containers: [
                    [
                        name: 'foo-boo',
                        image: 'the-image',
                        command: ['/bin/bash', '-c', "source /etc/nextflow/init.sh; nextflow run foo"],
                        env: [
                            [name:'NXF_WORK', value:'/the/work/dir'],
                            [name:'NXF_ASSETS', value:'/the/project/dir'],
                            [name:'NXF_EXECUTOR', value:'k8s'],
                            [name:'NXF_ANSI_LOG', value: 'false']
                        ],
                        volumeMounts: [
                            [name:'vol-1', mountPath:'/mnt/path/data'],
                            [name:'vol-2', mountPath:'/mnt/path/cfg']
                        ]
                    ]
                ],
                serviceAccountName: 'bar',
                volumes: [
                    [name:'vol-1', persistentVolumeClaim:[claimName:'pvc-1']],
                    [name:'vol-2', configMap:[name:'cfg-2']]
                ]
            ]
        ]

    }

    def 'should create launcher spec job' () {

        given:
        def pod = Mock(PodOptions)
        pod.getVolumeClaims() >> [ new PodVolumeClaim('pvc-1', '/mnt/path/data') ]
        pod.getMountConfigMaps() >> [ new PodMountConfig('cfg-2', '/mnt/path/cfg') ]
        pod.getAutomountServiceAccountToken() >> true

        def k8s = Mock(K8sConfig)
        k8s.getNextflowImageName() >> 'the-image'
        k8s.getLaunchDir() >> '/the/user/dir'
        k8s.getWorkDir() >> '/the/work/dir'
        k8s.getProjectDir() >> '/the/project/dir'
        k8s.getPodOptions() >> pod
        k8s.useJobResource() >> true

        and:
        def driver = Spy(K8sDriverLauncher)
        driver.@runName = 'foo-boo'
        driver.@k8sClient = new K8sClient(new ClientConfig(namespace: 'foo', serviceAccount: 'bar'))
        driver.@k8sConfig = k8s

        when:
        def spec = driver.makeLauncherSpec()
        then:
        driver.getLaunchCli() >> 'nextflow run foo'

        spec == [
            apiVersion: 'batch/v1', 
            kind: 'Job', 
            metadata: [name: 'foo-boo', namespace: 'foo', labels: [app: 'nextflow', runName: 'foo-boo']],
            spec: [
               backoffLimit: 0,
               template: [
                  spec: [
                        restartPolicy: 'Never',
                        containers: [
                            [
                                name: 'foo-boo',
                                image: 'the-image',
                                command: ['/bin/bash', '-c', "source /etc/nextflow/init.sh; nextflow run foo"],
                                env: [
                                    [name:'NXF_WORK', value:'/the/work/dir'],
                                    [name:'NXF_ASSETS', value:'/the/project/dir'],
                                    [name:'NXF_EXECUTOR', value:'k8s'],
                                    [name:'NXF_ANSI_LOG', value: 'false']
                                ],
                                volumeMounts: [
                                    [name:'vol-1', mountPath:'/mnt/path/data'],
                                    [name:'vol-2', mountPath:'/mnt/path/cfg']
                                ]
                            ]
                        ],
                        serviceAccountName: 'bar',
                        volumes: [
                            [name:'vol-1', persistentVolumeClaim:[claimName:'pvc-1']],
                            [name:'vol-2', configMap:[name:'cfg-2']]
                        ]
                  ]
               ]
            ]
        ]
    }

    def 'should use user provided pod image' () {

        given:
        def pod = Mock(PodOptions)
        pod.getVolumeClaims() >> [ new PodVolumeClaim('pvc-1', '/mnt/path/data') ]
        pod.getMountConfigMaps() >> [ new PodMountConfig('cfg-2', '/mnt/path/cfg') ]
        pod.getAutomountServiceAccountToken() >> true

        def k8s = Mock(K8sConfig)
        k8s.getLaunchDir() >> '/the/user/dir'
        k8s.getWorkDir() >> '/the/work/dir'
        k8s.getProjectDir() >> '/the/project/dir'
        k8s.getPodOptions() >> pod

        and:
        def driver = Spy(K8sDriverLauncher)
        driver.@runName = 'foo-boo'
        driver.@k8sClient = new K8sClient(new ClientConfig(namespace: 'foo', serviceAccount: 'bar'))
        driver.@k8sConfig = k8s
        driver.@headImage = 'foo/bar'

        when:
        def spec = driver.makeLauncherSpec()
        then:
        driver.getLaunchCli() >> 'nextflow run foo'

        spec == [
            apiVersion: 'v1',
            kind: 'Pod',
            metadata: [name:'foo-boo', namespace:'foo', labels:[app:'nextflow', runName:'foo-boo']],
            spec: [
                restartPolicy: 'Never',
                containers: [
                    [
                        name: 'foo-boo',
                        image: 'foo/bar',
                        command: ['/bin/bash', '-c', "source /etc/nextflow/init.sh; nextflow run foo"],
                        env: [
                            [name:'NXF_WORK', value:'/the/work/dir'],
                            [name:'NXF_ASSETS', value:'/the/project/dir'],
                            [name:'NXF_EXECUTOR', value:'k8s'],
                            [name:'NXF_ANSI_LOG', value: 'false']
                        ],
                        volumeMounts: [
                            [name:'vol-1', mountPath:'/mnt/path/data'],
                            [name:'vol-2', mountPath:'/mnt/path/cfg']
                        ]
                    ]
                ],
                serviceAccountName: 'bar',
                volumes: [
                    [name:'vol-1', persistentVolumeClaim:[claimName:'pvc-1']],
                    [name:'vol-2', configMap:[name:'cfg-2'] ]
                ]
            ]
        ]

    }

    def 'should use user provided head-cpu and head-memory' () {

        given:
        def pod = Mock(PodOptions)
        pod.getVolumeClaims() >> [ new PodVolumeClaim('pvc-1', '/mnt/path/data') ]
        pod.getMountConfigMaps() >> [ new PodMountConfig('cfg-2', '/mnt/path/cfg') ]
        pod.getAutomountServiceAccountToken() >> true

        def k8s = Mock(K8sConfig)
        k8s.getLaunchDir() >> '/the/user/dir'
        k8s.getWorkDir() >> '/the/work/dir'
        k8s.getProjectDir() >> '/the/project/dir'
        k8s.getPodOptions() >> pod

        and:
        def driver = Spy(K8sDriverLauncher)
        driver.@runName = 'foo-boo'
        driver.@k8sClient = new K8sClient(new ClientConfig(namespace: 'foo', serviceAccount: 'bar'))
        driver.@k8sConfig = k8s
        driver.@headImage = 'foo/bar'
        driver.@headCpus = '2'
        driver.@headMemory = '200Mi'

        when:
        def spec = driver.makeLauncherSpec()
        then:
        driver.getLaunchCli() >> 'nextflow run foo'

        spec == [
            apiVersion: 'v1',
            kind: 'Pod',
            metadata: [name:'foo-boo', namespace:'foo', labels:[app:'nextflow', runName:'foo-boo']],
            spec: [
                restartPolicy: 'Never',
                containers: [
                    [
                        name: 'foo-boo',
                        image: 'foo/bar',
                        command: ['/bin/bash', '-c', "source /etc/nextflow/init.sh; nextflow run foo"],
                        env: [
                            [name:'NXF_WORK', value:'/the/work/dir'],
                            [name:'NXF_ASSETS', value:'/the/project/dir'],
                            [name:'NXF_EXECUTOR', value:'k8s'],
                            [name:'NXF_ANSI_LOG', value: 'false']
                        ],
                        resources: [
<<<<<<< HEAD
                            requests: [cpu: '2000m', memory: '200Mi'],
                            limits: [cpu: '2000m', memory: '200Mi']
=======
                            requests: [cpu: 2, memory: '200Mi'],
                            limits: [memory: '200Mi']
>>>>>>> cc9fc3f0
                        ],
                        volumeMounts: [
                            [name:'vol-1', mountPath:'/mnt/path/data'],
                            [name:'vol-2', mountPath:'/mnt/path/cfg']
                        ]
                    ]
                ],
                serviceAccountName: 'bar',
                volumes: [
                    [name:'vol-1', persistentVolumeClaim:[claimName:'pvc-1']],
                    [name:'vol-2', configMap:[name:'cfg-2'] ]
                ]
            ]
        ]

    }


    def 'should create config map' () {

        given:
        def folder = Files.createTempDirectory('foo')

        def params = folder.resolve('params.json')
        params.text = 'bla-bla'
        def driver = Spy(K8sDriverLauncher)
        def NXF_CONFIG = [foo: 'bar'].toConfigObject()

        def SCM_FILE = folder.resolve('scm')
        SCM_FILE.text = "hello = 'world'\n"


        def EXPECTED = [:]
        EXPECTED['init.sh'] == ''

        def POD_OPTIONS = new PodOptions()

        def K8S_CONFIG = Mock(K8sConfig)
        K8S_CONFIG.getLaunchDir() >> '/launch/dir'
        K8S_CONFIG.getPodOptions() >> POD_OPTIONS

        when:
        driver.@config = NXF_CONFIG
        driver.@k8sConfig = K8S_CONFIG
        driver.@cmd = new CmdKubeRun(paramsFile: params.toString())

        driver.createK8sConfigMap()
        then:
        1 * driver.getScmFile() >> SCM_FILE
        1 * driver.makeConfigMapName(_ as Map) >> 'nf-config-123'
        1 * driver.tryCreateConfigMap('nf-config-123', _ as Map) >> {  name, cfg ->
            assert cfg.'init.sh' == "mkdir -p '/launch/dir'; if [ -d '/launch/dir' ]; then cd '/launch/dir'; else echo 'Cannot create directory: /launch/dir'; exit 1; fi; [ -f /etc/nextflow/scm ] && ln -s /etc/nextflow/scm \$NXF_HOME/scm; [ -f /etc/nextflow/nextflow.config ] && cp /etc/nextflow/nextflow.config \$PWD/nextflow.config; "
            assert cfg.'nextflow.config' == "foo = 'bar'\n"
            assert cfg.'scm' == "hello = 'world'\n"
            assert cfg.'params.json' == 'bla-bla'
            return null
        }

        POD_OPTIONS.getMountConfigMaps() == [ new PodMountConfig('nf-config-123', '/etc/nextflow') ] as Set

        cleanup:
        folder?.deleteDir()
    }

    def 'should create config map with pre-script' () {

        given:
        def folder = Files.createTempDirectory('foo')

        def params = folder.resolve('params.json')
        params.text = 'bla-bla'
        def driver = Spy(K8sDriverLauncher)
        driver.@headPreScript = '/bin/foo.sh'
        def NXF_CONFIG = [foo: 'bar'].toConfigObject()

        def SCM_FILE = folder.resolve('scm')
        SCM_FILE.text = "hello = 'world'\n"


        def EXPECTED = [:]
        EXPECTED['init.sh'] == ''

        def POD_OPTIONS = new PodOptions()

        def K8S_CONFIG = Mock(K8sConfig)
        K8S_CONFIG.getLaunchDir() >> '/launch/dir'
        K8S_CONFIG.getPodOptions() >> POD_OPTIONS

        when:
        driver.@config = NXF_CONFIG
        driver.@k8sConfig = K8S_CONFIG
        driver.@cmd = new CmdKubeRun(paramsFile: params.toString())

        driver.createK8sConfigMap()
        then:
        1 * driver.getScmFile() >> SCM_FILE
        1 * driver.makeConfigMapName(_ as Map) >> 'nf-config-123'
        1 * driver.tryCreateConfigMap('nf-config-123', _ as Map) >> {  name, cfg ->
            assert cfg.'init.sh' == "mkdir -p '/launch/dir'; if [ -d '/launch/dir' ]; then cd '/launch/dir'; else echo 'Cannot create directory: /launch/dir'; exit 1; fi; [ -f /etc/nextflow/scm ] && ln -s /etc/nextflow/scm \$NXF_HOME/scm; [ -f /etc/nextflow/nextflow.config ] && cp /etc/nextflow/nextflow.config \$PWD/nextflow.config; [ -f '/bin/foo.sh' ] && '/bin/foo.sh'; "
            assert cfg.'nextflow.config' == "foo = 'bar'\n"
            assert cfg.'scm' == "hello = 'world'\n"
            assert cfg.'params.json' == 'bla-bla'
            return null
        }

        POD_OPTIONS.getMountConfigMaps() == [ new PodMountConfig('nf-config-123', '/etc/nextflow') ] as Set

        cleanup:
        folder?.deleteDir()
    }


    def 'should make config' () {
        given:
        Map config
        def driver = Spy(K8sDriverLauncher)
        def NAME = 'somePipelineName'
        def CFG_EMPTY = new ConfigObject()
        def CFG_WITH_MOUNTS = new ConfigObject()
        CFG_WITH_MOUNTS.k8s.storageClaimName = 'pvc'
        CFG_WITH_MOUNTS.k8s.storageMountPath = '/foo'

        when:
        driver.@cmd = new CmdKubeRun()
        config = driver.makeConfig(NAME).toMap()
        then:
        1 *  driver.loadConfig(NAME) >> CFG_EMPTY
        config.process.executor == 'k8s'
        config.k8s.pod == null
        config.k8s.storageMountPath == null
        config.k8s.storageClaimName == null

        when:
        driver.@cmd = new CmdKubeRun()
        config = driver.makeConfig(NAME).toMap()
        then:
        1 *  driver.loadConfig(NAME) >> CFG_WITH_MOUNTS
        config.process.executor == 'k8s'
        config.k8s.storageClaimName == 'pvc'
        config.k8s.storageMountPath == '/foo'
        and:
        new K8sConfig(config.k8s).getStorageClaimName() == 'pvc'
        new K8sConfig(config.k8s).getStorageMountPath() == '/foo'
        new K8sConfig(config.k8s).getPodOptions() == new PodOptions([ [volumeClaim:'pvc', mountPath: '/foo'] ])

        when:
        driver.@cmd = new CmdKubeRun(volMounts: ['pvc-1:/this','pvc-2:/that'] )
        config = driver.makeConfig(NAME).toMap()
        then:
        1 *  driver.loadConfig(NAME) >> CFG_EMPTY
        config.process.executor == 'k8s'
        config.k8s.storageClaimName == 'pvc-1'
        config.k8s.storageMountPath == '/this'
        config.k8s.pod == [ [volumeClaim: 'pvc-2', mountPath: '/that'] ]
        and:
        new K8sConfig(config.k8s).getStorageClaimName() == 'pvc-1'
        new K8sConfig(config.k8s).getStorageMountPath() == '/this'
        new K8sConfig(config.k8s).getPodOptions() == new PodOptions([
                [volumeClaim:'pvc-1', mountPath: '/this'],
                [volumeClaim:'pvc-2', mountPath: '/that']
        ])


        when:
        driver.@cmd = new CmdKubeRun(volMounts: ['xyz:/this'] )
        config = driver.makeConfig(NAME).toMap()
        then:
        1 *  driver.loadConfig(NAME) >> CFG_WITH_MOUNTS
        config.process.executor == 'k8s'
        config.k8s.storageClaimName == 'xyz'
        config.k8s.storageMountPath == '/this'
        config.k8s.pod == null
        and:
        new K8sConfig(config.k8s).getStorageClaimName() == 'xyz'
        new K8sConfig(config.k8s).getStorageMountPath() == '/this'
        new K8sConfig(config.k8s).getPodOptions() == new PodOptions([
                [volumeClaim:'xyz', mountPath: '/this']
        ])


        when:
        driver.@cmd = new CmdKubeRun(volMounts: ['xyz', 'bar:/mnt/bar'] )
        config = driver.makeConfig(NAME).toMap()
        then:
        1 *  driver.loadConfig(NAME) >> CFG_WITH_MOUNTS
        config.process.executor == 'k8s'
        config.k8s.storageClaimName == 'xyz'
        config.k8s.storageMountPath == null
        config.k8s.pod == [ [volumeClaim: 'bar', mountPath: '/mnt/bar'] ]
        and:
        new K8sConfig(config.k8s).getStorageClaimName() == 'xyz'
        new K8sConfig(config.k8s).getStorageMountPath() == '/workspace'
        new K8sConfig(config.k8s).getPodOptions() == new PodOptions([
                [volumeClaim:'xyz', mountPath: '/workspace'],
                [volumeClaim:'bar', mountPath: '/mnt/bar']
        ])

    }

    def 'should make config - deprecated' () {

        given:
        Map config
        def driver = Spy(K8sDriverLauncher)
        def NAME = 'somePipelineName'
        def CFG_EMPTY = new ConfigObject()
        def CFG_WITH_MOUNTS = new ConfigObject()
        CFG_WITH_MOUNTS.k8s.volumeClaims = [ pvc: [mountPath:'/foo'] ]

        when:
        driver.@cmd = new CmdKubeRun()
        config = driver.makeConfig(NAME).toMap()
        then:
        1 *  driver.loadConfig(NAME) >> CFG_EMPTY
        config.process.executor == 'k8s'

        when:
        driver.@cmd = new CmdKubeRun()
        config = driver.makeConfig(NAME).toMap()
        then:
        1 *  driver.loadConfig(NAME) >> CFG_WITH_MOUNTS
        config.process.executor == 'k8s'
        config.k8s.storageClaimName == 'pvc'
        config.k8s.storageMountPath == '/foo'

        when:
        driver.@cmd = new CmdKubeRun(volMounts: ['pvc-1:/this','pvc-2:/that'] )
        config = driver.makeConfig(NAME).toMap()
        then:
        1 *  driver.loadConfig(NAME) >> CFG_EMPTY
        config.process.executor == 'k8s'
        config.k8s.storageClaimName == 'pvc-1'
        config.k8s.storageMountPath == '/this'
        config.k8s.pod == [ [volumeClaim: 'pvc-2', mountPath: '/that'] ]


        when:
        driver.@cmd = new CmdKubeRun(volMounts: ['xyz:/this'] )
        config = driver.makeConfig(NAME).toMap()
        then:
        1 *  driver.loadConfig(NAME) >> CFG_WITH_MOUNTS
        config.process.executor == 'k8s'
        config.k8s.storageClaimName == 'xyz'
        config.k8s.storageMountPath == '/this'
        config.k8s.pod == null
        and:
        new K8sConfig(config.k8s).getStorageClaimName() == 'xyz'
        new K8sConfig(config.k8s).getStorageMountPath() == '/this'
        new K8sConfig(config.k8s).getPodOptions() == new PodOptions([
                [volumeClaim:'xyz', mountPath: '/this']
        ])

    }

    def 'should return pod exit status' () {
        given:
        def POD_NAME = 'pod-x'
        def client = Mock(K8sClient)
        def driver = Spy(K8sDriverLauncher)
        driver.@k8sClient = client
        driver.@runName = POD_NAME
        driver.@k8sConfig = Mock(K8sConfig)

        when:
        def status = driver.waitPodTermination()
        then:
        1 * client.podState(POD_NAME) >> [terminated: [exitCode: 99]]
        1 * driver.k8sConfig.useJobResource() >> [:]
        then:
        status == 99

        when:
        status = driver.waitPodTermination()
        then:
        1 * client.podState(POD_NAME) >> [:]
        then:
        1 * client.podState(POD_NAME) >> [terminated: [exitCode: 99]]
        then:
        status == 99

        when:
        status = driver.waitPodTermination()
        then:
        1 * client.podState(POD_NAME) >> [:]
        1 * driver.isWaitTimedOut(_) >> true
        then:
        status == 127
    }


    def 'should delete configMap' () {
        given:
        def POD_NAME = 'pod-x'
        def config = Mock(K8sConfig)
        def driver = Spy(K8sDriverLauncher)
        driver.@k8sConfig = config
        driver.@runName = POD_NAME

        when:
        driver.shutdown()
        then:
        1 * driver.waitPodTermination() >> 0
        then:
        1 * config.getCleanup(true) >> true
        1 * driver.deleteConfigMap() >> null

        when:
        driver.shutdown()
        then:
        1 * driver.waitPodTermination() >> 1
        then:
        1 * config.getCleanup(false) >> true
        1 * driver.deleteConfigMap() >> null

        when:
        driver.shutdown()
        then:
        1 * driver.waitPodTermination() >> 1
        then:
        1 * config.getCleanup(false) >> false
        0 * driver.deleteConfigMap() >> null

    }
}<|MERGE_RESOLUTION|>--- conflicted
+++ resolved
@@ -361,13 +361,8 @@
                             [name:'NXF_ANSI_LOG', value: 'false']
                         ],
                         resources: [
-<<<<<<< HEAD
                             requests: [cpu: '2000m', memory: '200Mi'],
-                            limits: [cpu: '2000m', memory: '200Mi']
-=======
-                            requests: [cpu: 2, memory: '200Mi'],
                             limits: [memory: '200Mi']
->>>>>>> cc9fc3f0
                         ],
                         volumeMounts: [
                             [name:'vol-1', mountPath:'/mnt/path/data'],
