--- conflicted
+++ resolved
@@ -192,12 +192,7 @@
                             containers:[
                                     [name:'nf-123',
                                      image:'debian:latest',
-<<<<<<< HEAD
-                                     command:['/bin/bash', '-ue', 'bash .command.run 2>&1 | tee .command.log'],
-                                     workingDir:'/some/work/dir']
-=======
-                                     command:['/bin/bash', '-ue','/some/work/dir/.command.run'] ]
->>>>>>> c3117ada
+                                     command:['/bin/bash', '-ue', '/some/work/dir/.command.run 2>&1 | tee /some/work/dir/.command.log'],
                             ]
                     ]
                 ]
@@ -227,12 +222,7 @@
                             containers:[
                                     [name:'nf-foo',
                                      image:'debian:latest',
-<<<<<<< HEAD
-                                     command:['/bin/bash', '-ue', 'bash .command.run 2>&1 | tee .command.log'],
-                                     workingDir:'/some/work/dir',
-=======
-                                     command:['/bin/bash', '-ue','/some/work/dir/.command.run'],
->>>>>>> c3117ada
+                                     command:['/bin/bash', '-ue', '/some/work/dir/.command.run 2>&1 | tee /some/work/dir/.command.log'],
                                      resources:[ requests: [cpu:1], limits:[cpu:1] ],
                                      env: [  [name:'NXF_OWNER', value:'501:502'] ]
                                     ]
@@ -264,12 +254,7 @@
                             containers:[
                                     [name:'nf-abc',
                                      image:'user/alpine:1.0',
-<<<<<<< HEAD
-                                     command:['/bin/bash', '-ue', 'bash .command.run 2>&1 | tee .command.log'],
-                                     workingDir:'/some/work/dir',
-=======
-                                     command:['/bin/bash', '-ue', '/some/work/dir/.command.run'],
->>>>>>> c3117ada
+                                     command:['/bin/bash', '-ue', '/some/work/dir/.command.run 2>&1 | tee /some/work/dir/.command.log'],
                                      resources:[ requests: [cpu:4, memory:'16384Mi'], limits:[cpu:4, memory:'16384Mi'] ]
                                     ]
                             ]
@@ -314,12 +299,7 @@
                             containers:[
                                     [name:'nf-123',
                                      image:'debian:latest',
-<<<<<<< HEAD
-                                     command:['/bin/bash', '-ue', 'bash .command.run 2>&1 | tee .command.log'],
-                                     workingDir:'/some/work/dir',
-=======
-                                     command:['/bin/bash', '-ue','/some/work/dir/.command.run'],
->>>>>>> c3117ada
+                                     command:['/bin/bash', '-ue', '/some/work/dir/.command.run 2>&1 | tee /some/work/dir/.command.log'],
                                      resources:[requests:[cpu:1], limits:[cpu:1]]
                                     ]
                             ]
@@ -369,12 +349,7 @@
                     [
                         name: 'nf-123',
                         image: 'debian:latest',
-<<<<<<< HEAD
-                        command: ['/bin/bash', '-ue', 'bash .command.run 2>&1 | tee .command.log'],
-                        workingDir: '/some/work/dir',
-=======
-                        command: ['/bin/bash', '-ue','/some/work/dir/.command.run'],
->>>>>>> c3117ada
+                        command: ['/bin/bash', '-ue', '/some/work/dir/.command.run 2>&1 | tee /some/work/dir/.command.log'],
                         env: [[name:'FOO', value:'bar']],
                         volumeMounts: [
                             [name:'vol-1', mountPath:'/etc'],
@@ -434,12 +409,7 @@
                     [
                         name: 'nf-123',
                         image: 'debian:latest',
-<<<<<<< HEAD
-                        command: ['/bin/bash', '-ue', 'bash .command.run 2>&1 | tee .command.log'],
-                        workingDir: '/some/work/dir',
-=======
-                        command: ['/bin/bash', '-ue', '/some/work/dir/.command.run'],
->>>>>>> c3117ada
+                        command: ['/bin/bash', '-ue', '/some/work/dir/.command.run 2>&1 | tee /some/work/dir/.command.log'],
                         volumeMounts: [
                             [name:'vol-1', mountPath:'/work'],
                             [name:'vol-2', mountPath:'/data']
@@ -480,12 +450,7 @@
                     [
                         name: 'nf-123',
                         image: 'debian:latest',
-<<<<<<< HEAD
-                        command: ['/bin/bash', '-ue', 'bash .command.run 2>&1 | tee .command.log'],
-                        workingDir: '/some/work/dir',
-=======
-                        command: ['/bin/bash', '-ue', '/some/work/dir/.command.run'],
->>>>>>> c3117ada
+                        command: ['/bin/bash', '-ue', '/some/work/dir/.command.run 2>&1 | tee /some/work/dir/.command.log'],
                         volumeMounts: [
                             [name:'vol-3', mountPath:'/tmp'],
                             [name:'vol-4', mountPath: '/data']
@@ -856,46 +821,6 @@
 
     }
 
-<<<<<<< HEAD
-=======
-    def 'should save pod log' () {
-
-        given:
-        def folder = Files.createTempDirectory('test')
-        def POD_NAME = 'the-pod-name'
-        def POD_MESSAGE = 'Hello world!'
-        def POD_LOG = new ByteArrayInputStream(new String(POD_MESSAGE).bytes)
-        def session = Mock(Session)
-        def task = Mock(TaskRun)
-        def executor = Mock(K8sExecutor)
-        def client = Mock(K8sClient)
-        and:
-        def handler = Spy(new K8sTaskHandler(executor: executor, client: client, podName: POD_NAME))
-
-        when:
-        handler.savePodLogOnError(task)
-        then:
-        task.isSuccess() >> true
-        0 * client.podLog(_)
-
-        when:
-        handler.savePodLogOnError(task)
-        then:
-        task.isSuccess() >> false
-        task.getWorkDir() >> folder
-        executor.getSession() >> session
-        session.isTerminated() >> false
-        session.isCancelled() >> false
-        session.isAborted() >> false
-        1 * client.podLog(POD_NAME) >> POD_LOG
-
-        folder.resolve( TaskRun.CMD_LOG ).text == POD_MESSAGE
-        cleanup:
-        folder?.deleteDir()
-
-    }
->>>>>>> c3117ada
-
     def 'should merge pod options' () {
 
         given:
