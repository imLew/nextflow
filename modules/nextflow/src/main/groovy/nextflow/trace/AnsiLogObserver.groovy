/*
 * Copyright 2013-2024, Seqera Labs
 *
 * Licensed under the Apache License, Version 2.0 (the "License");
 * you may not use this file except in compliance with the License.
 * You may obtain a copy of the License at
 *
 *     http://www.apache.org/licenses/LICENSE-2.0
 *
 * Unless required by applicable law or agreed to in writing, software
 * distributed under the License is distributed on an "AS IS" BASIS,
 * WITHOUT WARRANTIES OR CONDITIONS OF ANY KIND, either express or implied.
 * See the License for the specific language governing permissions and
 * limitations under the License.
 */

package nextflow.trace

import java.util.regex.Pattern

import groovy.transform.CompileStatic
import jline.TerminalFactory
import nextflow.Session
import nextflow.processor.TaskHandler
import nextflow.processor.TaskProcessor
import nextflow.util.Duration
import nextflow.util.Threads
import org.fusesource.jansi.Ansi
import org.fusesource.jansi.AnsiConsole
import static nextflow.util.LoggerHelper.isHashLogPrefix
import static org.fusesource.jansi.Ansi.Attribute
import static org.fusesource.jansi.Ansi.Color
import static org.fusesource.jansi.Ansi.ansi
/**
 * Implements an observer which display workflow
 * execution progress and notifications using
 * ANSI escape codes
 *
 * @author Paolo Di Tommaso <paolo.ditommaso@gmail.com>
 */
@CompileStatic
class AnsiLogObserver implements TraceObserver {

    static final private String NEWLINE = '\n'

    static class Event {
        String message
        long timestamp

        Event(String message) {
            this.message = message
            this.timestamp = System.currentTimeMillis()
        }

        @Override
        String toString() { return message }
    }

    private Session session

    private List<Event> sticky = new ArrayList<>()

    private List<Event> errors = new ArrayList<>()

    private List<Event> warnings = new ArrayList<>()

    private List<Event> infos = new ArrayList<>()

    private Thread renderer

    private Map<String,Integer> executors = new LinkedHashMap<>()

    private volatile boolean stopped

    private volatile boolean started

    private volatile long changeTimestamp

    private volatile long lastRendered

    private volatile boolean rendered

    private int printedLines

    private int gapLines

    private int labelWidth

    private volatile int cols = 80

    private volatile int rows = 24

    private long startTimestamp

    private long endTimestamp

    private long lastWidthReset

    private Boolean enableSummary = System.getenv('NXF_ANSI_SUMMARY') as Boolean

    private final int WARN_MESSAGE_TIMEOUT = 35_000

    private WorkflowStatsObserver statsObserver

    private void markModified() {
        changeTimestamp = System.currentTimeMillis()
    }

    boolean getStarted() { started }

    boolean  getStopped() { stopped }

    private boolean hasProgressChanges() {
        final long progress = statsObserver.changeTimestamp ?: 0
        final last = progress ? Math.max(progress,changeTimestamp) : changeTimestamp
        if( last != lastRendered ) {
            lastRendered = last
            return true
        }
        return false
    }

    synchronized void appendInfo(String message) {
        if( message==null )
            return
        boolean warn
        if( isHashLogPrefix(message) && !(warn=message.indexOf('NOTE:')>0) )
            return
        if( message.startsWith('[skipping]') )
            return

        if( !started || !statsObserver.hasProgressRecords() ) {
            println message
        }
        else if( warn ) {
            warnings << new Event(message)
            markModified()
        }
        else {
            infos << new Event(message)
            markModified()
        }
    }

    synchronized void appendWarning(String message) {
        if( message==null )
            return
        if( !started || !statsObserver.hasProgressRecords() )
            printAnsi(message, Color.YELLOW)
        else {
            warnings << new Event(message)
            markModified()
        }
    }

    synchronized void appendError(String message) {
        if( message==null )
            return
        if( !started || !statsObserver.hasProgressRecords() ) {
            printAnsi(message, Color.RED)
        }
        else {
            errors << new Event(message)
            markModified()
            notify()
        }
    }

    synchronized void appendSticky(String message) {
        if( message==null )
            return
        if( !started || !statsObserver.hasProgressRecords() )
            printAnsi(message, Color.GREEN)
        else {
            sticky << new Event(message)
            markModified()
            notify()
        }
    }

    protected void render0(dummy) {
        while(!stopped) {
            if( hasProgressChanges() )
                renderProgress(statsObserver.quickStats)
            synchronized (this) {
                wait(200)
            }
        }
        //
        final stats = statsObserver.getStats()
        renderProgress(stats)
        renderSummary(stats)
    }

    protected void renderMessages( Ansi term, List<Event> allMessages, Color color=null )  {
        int BLANKS=0
        def itr = allMessages.iterator()
        while( itr.hasNext() ) {
            final event = itr.next()

            // evict old warnings
            final delta = System.currentTimeMillis()-event.timestamp
            if( delta>WARN_MESSAGE_TIMEOUT ) {
                BLANKS += event.message.count(NEWLINE)+1
                itr.remove()
                continue
            }

            if( color ) {
                term.fg(color).a(event.message).fg(Color.DEFAULT)
            }
            else {
                term.a(event.message)
            }
            term.newline()
        }

        for( int i=0; i<BLANKS; i++ )
            term.newline()
    }

    protected void renderSticky(Ansi term) {
        for( Event ev : sticky ) {
            term.fg(Color.GREEN)
            term.a(Attribute.INTENSITY_BOLD)
            term.a(ev.message)
            term.a(Attribute.INTENSITY_BOLD_OFF)
            term.fg(Color.DEFAULT).newline()
        }
    }

    protected String getExecutorName(String key) {
        session.getExecutorFactory().getDisplayName(key)
    }

    protected void renderExecutors(Ansi term) {
        int count=0
        def line = ''
        for( Map.Entry<String,Integer> entry : executors ) {
            if( count++ ) line += ","
            line += " ${getExecutorName(entry.key)} ($entry.value)"
        }

        if( count ) {
            term.a(Attribute.INTENSITY_FAINT).a("executor > " + line).reset()
            term.newline()
        }
    }

    protected void renderProcesses(Ansi term, WorkflowStats stats) {
        def processes = stats.getProcesses()
        if( !processes || (!session.isSuccess() && errors && !rendered) ) {
            // prevent to show a useless process progress if there's an error
            // on startup and the execution is terminated
            return
        }

        cols = TerminalFactory.get().getWidth()
        rows = TerminalFactory.get().getHeight()

        // calc max width
        final now = System.currentTimeMillis()
        if( now-lastWidthReset>20_000 )
            labelWidth = 0

        final lastWidth = labelWidth
        for( ProgressRecord entry : processes ) {
            labelWidth = Math.max(labelWidth, entry.taskName.size())
        }
        if( lastWidth != labelWidth )
            lastWidthReset = now

        // render line
        def renderedLines = 0
        def skippedLines = 0
        for( ProgressRecord entry : processes ) {
            // Only show line if we have space in the visible terminal area
            // or if the process has some submitted tasks
            if( renderedLines <= rows - 5 || entry.getTotalCount() > 0 ) {
                term.a(line(entry))
                term.newline()
                renderedLines += 1
            }
            // Process with no active tasks and we're out of screen space, skip
            else {
                skippedLines += 1
            }
        }
        // Tell the user how many processes without active tasks were hidden
        if( skippedLines > 0 ){
            term.a(Attribute.ITALIC).a(Attribute.INTENSITY_FAINT).a("Plus ").bold().a(skippedLines).reset()
            term.a(Attribute.ITALIC).a(Attribute.INTENSITY_FAINT).a(" more processes waiting for tasks…").reset().newline()
        }
        rendered = true
    }

    protected void renderErrors( Ansi term ) {
        for( Event event : errors ) {
            term.fg(Color.RED)
            term.a(event.message)
            term.fg(Color.DEFAULT).newline()
        }
    }

    synchronized protected void renderProgress(WorkflowStats stats) {
        if( printedLines )
            AnsiConsole.out.println ansi().cursorUp(printedLines+gapLines+1)

        // -- print processes
        final term = ansi()
        renderSticky(term)
        renderExecutors(term)
        renderProcesses(term, stats)
        renderMessages(term, infos)
        renderMessages(term, warnings, Color.YELLOW)
        renderErrors(term)

        final str = term.toString()
        final count = printAndCountLines(str)
        AnsiConsole.out.flush()

        // usually the gap should be negative because `count` should be greater or equal
        // than the previous `printedLines` value (the output should become longer)
        // otherwise cleanup the remaining lines
        gapLines = printedLines > count ? printedLines-count : 0
        if( gapLines>0 ) for(int i=0; i<gapLines; i++ )
            AnsiConsole.out.print(ansi().eraseLine().newline())
        // at the end update the value of printed lines
        printedLines = count
    }

    protected int printAndCountLines(String str) {
        if( str ) {
            printAnsiLines(str)
            return str.count(NEWLINE)
        }
        else
            return 0
    }

    protected void renderSummary(WorkflowStats stats) {
        final delta = endTimestamp-startTimestamp
        if( enableSummary == false )
            return
        if( enableSummary == null && delta <= 60*1_000 )
            return

        if( session.isSuccess() && stats.progressLength>0 ) {
            def report = ""
            report += "Completed at: ${new Date(endTimestamp).format('dd-MMM-yyyy HH:mm:ss')}\n"
            report += "Duration    : ${new Duration(delta)}\n"
            report += "CPU hours   : ${stats.getComputeTimeFmt()}\n"
            report += "Succeeded   : ${stats.succeedCountFmt}\n"
            if( stats.cachedCount )
                report += "Cached      : ${stats.cachedCountFmt}\n"
            if( stats.ignoredCount )
                report += "Ignored     : ${stats.ignoredCountFmt}\n"
            if( stats.failedCount )
                report += "Failed      : ${stats.failedCountFmt}\n"

            printAnsi(report, Color.GREEN, true)
            AnsiConsole.out.flush()
        }
    }

    protected void printAnsi(String message, Color color=null, boolean bold=false) {
        def fmt = ansi()
        if( color ) fmt = fmt.fg(color)
        if( bold ) fmt = fmt.bold()
        fmt = fmt.a(message)
        if( bold ) fmt = fmt.boldOff()
        if( color ) fmt = fmt.fg(Color.DEFAULT)
        AnsiConsole.out.println(fmt.eraseLine())
    }

    protected void printAnsiLines(String lines) {
        final text = lines
                .replace('\r','')
                .replace(NEWLINE, ansi().eraseLine().toString() + NEWLINE)
        AnsiConsole.out.print(text)
    }

    protected String fmtWidth(String name, int width, int cols) {
        assert name.size() <= width
        // chop the name string if larger than max cols
        if( name.size() > cols ) {
            return fmtChop(name,cols)
        }
        // otherwise pad with blanks to the expected width
        return name.padRight(Math.min(width,cols))
    }

    protected String fmtChop(String str, int cols) {
        // Truncate the process name to fit the terminal width
        if( str.size() <= cols )
            return str
        // Take the first 3 characters and the final chunk of text
        //   eg. for: NFCORE_RNASEQ:RNASEQ:FASTQ_SUBSAMPLE_FQ_SALMON:FQ_SUBSAMPLE
        //   truncate to: NFC…_SALMON:FQ_SUBSAMPLE
        return cols>5 ? str.take(3) + '…' + str.takeRight(cols-1-3) : str[0..cols-1]
    }

<<<<<<< HEAD
    protected String line(ProgressRecord stats) {
        final int tot = stats.getTotalCount()
        final int com = stats.getCompletedCount()
=======
    private final static Pattern TAG_REGEX = ~/ \((.+)\)( *)$/
    private final static Pattern LBL_REPLACE = ~/ \(.+\) *$/

    protected Ansi line(ProgressRecord stats) {
        final term = ansi()
        final float tot = stats.getTotalCount()
        final float com = stats.getCompletedCount()
        // Truncate or pad the label to the correct width
>>>>>>> 5e2ce9ed
        final label = fmtWidth(stats.taskName, labelWidth, Math.max(cols-50, 5))
        // Break up the process label into components for styling. eg:
        //   NFCORE_RNASEQ:RNASEQ:PREPARE_GENOME:GUNZIP_GTF (genes.gtf.gz)
        //     labelTag = genes.gtf.gz
        //     labelSpaces = whitespace padding after process name
        //     labelFinalProcess = GUNZIP_GTF
        //     labelNoFinalProcess = NFCORE_RNASEQ:RNASEQ:PREPARE_GENOME:
        final tagMatch = TAG_REGEX.matcher(label)
        final labelTag = tagMatch ? tagMatch.group(1) : ''
        final labelSpaces = tagMatch ? tagMatch.group(2) : ''
        final labelNoTag = LBL_REPLACE.matcher(label).replaceFirst("")
        final labelFinalProcess = labelNoTag.tokenize(':')[-1]
        final labelNoFinalProcess = labelFinalProcess.length() > 0 ? labelNoTag - labelFinalProcess : labelNoTag
        final hh = (stats.hash && tot>0 ? stats.hash : '-').padRight(9)

<<<<<<< HEAD
        if( tot == 0  )
            return "[$hh] process > $label -"

        final pct0 = tot ? Math.floor((float)com / tot * 100f).toInteger() : 0
        final pct1 = stats.closed ? String.valueOf(pct0) : '?'
        final pct = "[${pct1.padLeft(3)}%]".toString()

        final numbs = "${com} of ${tot}".toString()
        def result = "[${hh}] process > $label $pct $numbs"
=======
        final x = tot ? Math.floor(com / tot * 100f).toInteger() : 0
        // eg. 100% (whitespace padded for alignment)
        final pct = "${String.valueOf(x).padLeft(3)}%".toString()
        // eg. 1 of 1
        final numbs = " ${(int)com} of ${(int)tot}".toString()

        // Task hash, eg: [fa/71091a]
        term.a(Attribute.INTENSITY_FAINT).a('[').reset()
        term.fg(Color.BLUE).a(hh).reset()
        term.a(Attribute.INTENSITY_FAINT).a('] ').reset()

        // Only show 'process > ' if the terminal has lots of width
        if( cols > 180 )
            term.a(Attribute.INTENSITY_FAINT).a('process > ').reset()
        // Stem of process name, dim text
        term.a(Attribute.INTENSITY_FAINT).a(labelNoFinalProcess).reset()
        // Final process name, regular text
        term.a(labelFinalProcess)
        // Active process with a tag, eg: (genes.gtf.gz)
        if( labelTag ){
            // Tag in yellow, () dim but tag text regular
            term.fg(Color.YELLOW).a(Attribute.INTENSITY_FAINT).a(' (').reset()
            term.fg(Color.YELLOW).a(labelTag)
            term.a(Attribute.INTENSITY_FAINT).a(')').reset().a(labelSpaces)
        }

        // No tasks
        if( tot == 0 ) {
            term.a(' -')
            return term
        }

        // Progress percentage, eg: [ 80%]
        if( cols > 120 ) {
            // Only show the percentage if we have lots of width
            // Percentage text in green if 100%, otherwise blue
            term.a(Attribute.INTENSITY_FAINT).a(' [').reset()
                .fg(pct == '100%' ? Color.GREEN : Color.BLUE).a(pct).reset()
                .a(Attribute.INTENSITY_FAINT).a(']').reset()
        }
        else {
            // If narrow terminal, show single pipe char instead of percentage to save space
            term.a(Attribute.INTENSITY_FAINT).a(' |').reset()
        }
        // Progress active task count, eg: 8 of 10
        term.a(numbs)

        // Completed task counts and status
        // Dim text for cached, otherwise regular
>>>>>>> 5e2ce9ed
        if( stats.cached )
            term.a(Attribute.INTENSITY_FAINT).a(", cached: $stats.cached").reset()
        if( stats.stored )
<<<<<<< HEAD
            result += ", stored: $stats.stored"
        if( stats.ignored )
            result += ", ignored: $stats.ignored"
=======
            term.a(", stored: $stats.stored")
        if( stats.failed )
            term.a(", failed: $stats.failed")
>>>>>>> 5e2ce9ed
        if( stats.retries )
            term.a(", retries: $stats.retries")
        // Show red cross ('✘') or green tick ('✔') according to status
        if( stats.terminated && tot ) {
            if( stats.errored )
                term.fg(Color.RED).a(' \u2718').reset()
            else
                term.fg(Color.GREEN).a(' \u2714').reset()
        }
        return term
    }

    @Override
    void onFlowCreate(Session session){
        this.started = true
        this.session = session
        this.statsObserver = session.statsObserver
        this.startTimestamp = System.currentTimeMillis()
        AnsiConsole.systemInstall()
        this.renderer = Threads.start('AnsiLogObserver', this.&render0)
    }

    @Override
    void onFlowComplete(){
        stopped = true
        endTimestamp = System.currentTimeMillis()
        renderer.join()
    }

    /**
     * This method is invoked before a process run is going to be submitted
     * @param handler
     */
    @Override
    synchronized void onProcessSubmit(TaskHandler handler, TraceRecord trace){
        // executor counter
        final exec = handler.task.processor.executor.name
        Integer count = executors[exec] ?: 0
        executors[exec] = count+1
        markModified()
    }

    @Override
    synchronized void onProcessClose(TaskProcessor process) {
        markModified()
    }

    void forceTermination() {
        stopped = true
        endTimestamp = System.currentTimeMillis()
    }
}<|MERGE_RESOLUTION|>--- conflicted
+++ resolved
@@ -400,20 +400,14 @@
         return cols>5 ? str.take(3) + '…' + str.takeRight(cols-1-3) : str[0..cols-1]
     }
 
-<<<<<<< HEAD
-    protected String line(ProgressRecord stats) {
-        final int tot = stats.getTotalCount()
-        final int com = stats.getCompletedCount()
-=======
     private final static Pattern TAG_REGEX = ~/ \((.+)\)( *)$/
     private final static Pattern LBL_REPLACE = ~/ \(.+\) *$/
 
     protected Ansi line(ProgressRecord stats) {
         final term = ansi()
-        final float tot = stats.getTotalCount()
-        final float com = stats.getCompletedCount()
+        final tot = stats.getTotalCount()
+        final com = stats.getCompletedCount()
         // Truncate or pad the label to the correct width
->>>>>>> 5e2ce9ed
         final label = fmtWidth(stats.taskName, labelWidth, Math.max(cols-50, 5))
         // Break up the process label into components for styling. eg:
         //   NFCORE_RNASEQ:RNASEQ:PREPARE_GENOME:GUNZIP_GTF (genes.gtf.gz)
@@ -429,22 +423,12 @@
         final labelNoFinalProcess = labelFinalProcess.length() > 0 ? labelNoTag - labelFinalProcess : labelNoTag
         final hh = (stats.hash && tot>0 ? stats.hash : '-').padRight(9)
 
-<<<<<<< HEAD
-        if( tot == 0  )
-            return "[$hh] process > $label -"
-
+        // eg. 100% (whitespace padded for alignment)
         final pct0 = tot ? Math.floor((float)com / tot * 100f).toInteger() : 0
         final pct1 = stats.closed ? String.valueOf(pct0) : '?'
-        final pct = "[${pct1.padLeft(3)}%]".toString()
-
-        final numbs = "${com} of ${tot}".toString()
-        def result = "[${hh}] process > $label $pct $numbs"
-=======
-        final x = tot ? Math.floor(com / tot * 100f).toInteger() : 0
-        // eg. 100% (whitespace padded for alignment)
-        final pct = "${String.valueOf(x).padLeft(3)}%".toString()
+        final pct = "${pct1.padLeft(3)}%".toString()
         // eg. 1 of 1
-        final numbs = " ${(int)com} of ${(int)tot}".toString()
+        final numbs = " ${com} of ${tot}".toString()
 
         // Task hash, eg: [fa/71091a]
         term.a(Attribute.INTENSITY_FAINT).a('[').reset()
@@ -489,19 +473,12 @@
 
         // Completed task counts and status
         // Dim text for cached, otherwise regular
->>>>>>> 5e2ce9ed
         if( stats.cached )
             term.a(Attribute.INTENSITY_FAINT).a(", cached: $stats.cached").reset()
         if( stats.stored )
-<<<<<<< HEAD
-            result += ", stored: $stats.stored"
+            term.a(", stored: $stats.stored")
         if( stats.ignored )
-            result += ", ignored: $stats.ignored"
-=======
-            term.a(", stored: $stats.stored")
-        if( stats.failed )
-            term.a(", failed: $stats.failed")
->>>>>>> 5e2ce9ed
+            term.a(", ignored: $stats.ignored")
         if( stats.retries )
             term.a(", retries: $stats.retries")
         // Show red cross ('✘') or green tick ('✔') according to status
