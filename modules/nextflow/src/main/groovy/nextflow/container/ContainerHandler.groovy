/*
 * Copyright 2013-2023, Seqera Labs
 *
 * Licensed under the Apache License, Version 2.0 (the "License");
 * you may not use this file except in compliance with the License.
 * You may obtain a copy of the License at
 *
 *     http://www.apache.org/licenses/LICENSE-2.0
 *
 * Unless required by applicable law or agreed to in writing, software
 * distributed under the License is distributed on an "AS IS" BASIS,
 * WITHOUT WARRANTIES OR CONDITIONS OF ANY KIND, either express or implied.
 * See the License for the specific language governing permissions and
 * limitations under the License.
 */

package nextflow.container

import java.nio.file.Path
import java.nio.file.Paths
import java.util.regex.Pattern

import groovy.transform.CompileStatic
import groovy.transform.PackageScope
import groovy.util.logging.Slf4j
import nextflow.container.inspect.ContainerInspectMode
import nextflow.util.Escape
/**
 * Helper class to normalise a container image name depending
 * the the current select container engine
 *
 * @author Emilio Palumbo <emilio.palumbo@crg.eu>
 * @author Paolo Di Tommaso <paolo.ditommaso@gmail.com>
 */
@Slf4j
@CompileStatic
class ContainerHandler {

    final private static Path CWD = Paths.get('.').toAbsolutePath()

    private ContainerConfig config

    private Path baseDir

    ContainerHandler(Map containerConfig) {
        this(containerConfig, CWD)
    }

    ContainerHandler(Map containerConfig, Path dir) {
        this.config = containerConfig as ContainerConfig
        this.baseDir = dir
    }

    ContainerConfig getConfig() { config }
    
    Path getBaseDir() { baseDir }

    String normalizeImageName(String imageName) {
        final engine = config.getEngine()
        if( engine == 'shifter' ) {
            return normalizeShifterImageName(imageName)
        }
        if( engine == 'udocker' ) {
            return normalizeUdockerImageName(imageName)
        }
        if( engine == 'singularity' ) {
            final normalizedImageName = normalizeSingularityImageName(imageName)
            if( !config.isEnabled() || !normalizedImageName )
                return normalizedImageName
            if( normalizedImageName.startsWith('docker://') && config.singularityOciMode() )
                return normalizedImageName
            final requiresCaching = normalizedImageName =~ IMAGE_URL_PREFIX
<<<<<<< HEAD
=======
            if( ContainerInspectMode.active() && requiresCaching )
                return imageName
>>>>>>> b651dd3d
            final result = requiresCaching ? createSingularityCache(this.config, normalizedImageName) : normalizedImageName
            return Escape.path(result)
        }
        if( engine == 'apptainer' ) {
            final normalizedImageName = normalizeApptainerImageName(imageName)
            if( !config.isEnabled() || !normalizedImageName )
                return normalizedImageName
            final requiresCaching = normalizedImageName =~ IMAGE_URL_PREFIX
            if( ContainerInspectMode.active() && requiresCaching )
                return imageName
            final result = requiresCaching ? createApptainerCache(this.config, normalizedImageName) : normalizedImageName
            return Escape.path(result)
        }
        if( engine == 'charliecloud' ) {
            // if the imagename starts with '/' it's an absolute path
            // otherwise we assume it's in a remote registry and pull it from there
            final requiresCaching = !imageName.startsWith('/')
            if( ContainerInspectMode.active() && requiresCaching )
                return imageName
            final result = requiresCaching ? createCharliecloudCache(this.config, imageName) : imageName
            return Escape.path(result)
        }
        // fallback to docker
        return normalizeDockerImageName(imageName)
    }

    @PackageScope
    String createSingularityCache(Map config, String imageName) {
        new SingularityCache(new ContainerConfig(config)) .getCachePathFor(imageName) .toString()
    }

    @PackageScope
    String createApptainerCache(Map config, String imageName) {
        new ApptainerCache(new ContainerConfig(config)) .getCachePathFor(imageName) .toString()
    }

    @PackageScope
    String createCharliecloudCache(Map config, String imageName) {
        new CharliecloudCache(new ContainerConfig(config)) .getCachePathFor(imageName) .toString()
    }

    /**
     * Normalize Shifter image name adding `docker:` prefix or `:latest`
     * when required
     *
     * @param imageName The container image name
     * @return Image name in Shifter canonical format
     */
     @PackageScope
     String normalizeShifterImageName( String imageName ) {

        if( !imageName )
            return null

        def items = imageName.tokenize(':')
        if( items.size()==3 ) {
            // it is in the canonical form i.e. `type:image:tag`
            return imageName
        }

        if( items.size()==1 ) {
            return "docker:$imageName:latest"
        }

        return !imageName.startsWith("docker:") ? "docker:$imageName" : "$imageName:latest"
    }

    /**
     * Normalize Docker image name adding the docker registry
     * when required
     *
     * @param imageName The container image name
     * @return Image name in Docker canonical format
     */
     @PackageScope
     String normalizeDockerImageName(String imageName) {

        if( !imageName )
            return null

        String reg = this.config?.registry
        if( !reg )
            return imageName

        if( isAbsoluteDockerName(imageName) )
            return imageName

        if( !reg.endsWith('/') )
            reg += '/'

        return reg + imageName
    }

    static boolean isAbsoluteDockerName(String image) {
        def p = image.indexOf('/')
        if( p==-1 )
            return false

        image = image.substring(0,p)
        image.contains('.') || image.contains(':')
    }

    /**
     * Normalize Udocker image name adding `:latest`
     * when required
     *
     * @param imageName The container image name
     * @return Image name in Udocker canonical format
     */
     @PackageScope
     String normalizeUdockerImageName( String imageName ) {

        if( !imageName )
            return null

        if( !imageName.contains(':') )
            imageName += ':latest'

        return imageName
    }


    public static final Pattern IMAGE_URL_PREFIX = ~/^[^\/:. ]+:\/\/(.*)/

    /**
     * Normalize Singularity image name resolving the absolute path or
     * adding `docker://` prefix when required
     *
     * @param imageName The container image name
     * @return Image name in Singularity canonical format
     */
     @PackageScope
     String normalizeSingularityImageName(String img) {
        if( !img )
            return null

        // when starts with `/` it's an absolute image file path, just return it
        if( img.startsWith("/") )
            return img

         // when starts with `file://` it's an image file path, resolve it against the current path
        if (img.startsWith("file://")) {
             return baseDir.resolve(img.substring(7)).toString()
        }

        // check if matches a protocol scheme such as `docker://xxx`
        if( img =~ IMAGE_URL_PREFIX ) {
            return img
        }

        // if it's the path of an existing image file return it
        def imagePath = baseDir.resolve(img)
        if( imagePath.exists() ) {
            return imagePath.toString()
        }

        // in all other case it's supposed to be the name of an image in the docker hub
        // prefix it with the `docker://` pseudo protocol used by singularity to download it
        return "docker://${normalizeDockerImageName(img)}"
    }

    /**
     * Normalize Apptainer image name resolving the absolute path or
     * adding `docker://` prefix when required
     *
     * @param imageName The container image name
     * @return Image name in Apptainer canonical format
     */
     @PackageScope
     String normalizeApptainerImageName(String img) {
        if( !img )
            return null

        // when starts with `/` it's an absolute image file path, just return it
        if( img.startsWith("/") )
            return img

         // when starts with `file://` it's an image file path, resolve it against the current path
        if (img.startsWith("file://")) {
             return baseDir.resolve(img.substring(7)).toString()
        }

        // check if matches a protocol scheme such as `docker://xxx`
        if( img =~ IMAGE_URL_PREFIX ) {
            return img
        }

        // if it's the path of an existing image file return it
        def imagePath = baseDir.resolve(img)
        if( imagePath.exists() ) {
            return imagePath.toString()
        }

        // in all other case it's supposed to be the name of an image in the docker hub
        // prefix it with the `docker://` pseudo protocol used by apptainer to download it
        return "docker://${normalizeDockerImageName(img)}"
    }
}<|MERGE_RESOLUTION|>--- conflicted
+++ resolved
@@ -70,11 +70,8 @@
             if( normalizedImageName.startsWith('docker://') && config.singularityOciMode() )
                 return normalizedImageName
             final requiresCaching = normalizedImageName =~ IMAGE_URL_PREFIX
-<<<<<<< HEAD
-=======
             if( ContainerInspectMode.active() && requiresCaching )
                 return imageName
->>>>>>> b651dd3d
             final result = requiresCaching ? createSingularityCache(this.config, normalizedImageName) : normalizedImageName
             return Escape.path(result)
         }
