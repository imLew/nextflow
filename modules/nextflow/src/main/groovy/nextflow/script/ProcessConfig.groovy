--- conflicted
+++ resolved
@@ -16,48 +16,13 @@
 
 package nextflow.script
 
-<<<<<<< HEAD
 import groovy.transform.PackageScope
 import groovy.util.logging.Slf4j
 import nextflow.Const
-=======
-import static nextflow.util.CacheHelper.*
-
-import java.util.regex.Pattern
-
-import groovy.transform.PackageScope
-import groovy.util.logging.Slf4j
-import nextflow.Const
-import nextflow.ast.NextflowDSLImpl
-import nextflow.exception.ConfigParseException
-import nextflow.exception.IllegalConfigException
-import nextflow.exception.IllegalDirectiveException
->>>>>>> fd27fbc1
 import nextflow.executor.BashWrapperBuilder
 import nextflow.processor.ErrorStrategy
 import nextflow.processor.TaskConfig
-<<<<<<< HEAD
 import static nextflow.util.CacheHelper.HashMode
-=======
-import nextflow.script.params.CmdEvalParam
-import nextflow.script.params.DefaultInParam
-import nextflow.script.params.DefaultOutParam
-import nextflow.script.params.EachInParam
-import nextflow.script.params.EnvInParam
-import nextflow.script.params.EnvOutParam
-import nextflow.script.params.FileInParam
-import nextflow.script.params.FileOutParam
-import nextflow.script.params.InParam
-import nextflow.script.params.InputsList
-import nextflow.script.params.OutParam
-import nextflow.script.params.OutputsList
-import nextflow.script.params.StdInParam
-import nextflow.script.params.StdOutParam
-import nextflow.script.params.TupleInParam
-import nextflow.script.params.TupleOutParam
-import nextflow.script.params.ValueInParam
-import nextflow.script.params.ValueOutParam
->>>>>>> fd27fbc1
 
 /**
  * Holds the process configuration properties
@@ -201,158 +166,6 @@
         outputs
     }
 
-<<<<<<< HEAD
-=======
-    /**
-     * Implements the process {@code debug} directive.
-     */
-    ProcessConfig debug( value ) {
-        configProperties.debug = value
-        return this
-    }
-
-    /**
-     * Implements the process {@code echo} directive for backwards compatibility.
-     *
-     * note: without this method definition {@link BaseScript#echo} will be invoked
-     */
-    ProcessConfig echo( value ) {
-        log.warn1('The `echo` directive has been deprecated - use to `debug` instead')
-        configProperties.debug = value
-        return this
-    }
-
-    /// input parameters
-
-    InParam _in_val( obj ) {
-        new ValueInParam(this).bind(obj)
-    }
-
-    InParam _in_file( obj ) {
-        new FileInParam(this).bind(obj)
-    }
-
-    InParam _in_path( Map opts=null, obj ) {
-        new FileInParam(this)
-                .setPathQualifier(true)
-                .setOptions(opts)
-                .bind(obj)
-    }
-
-    InParam _in_each( obj ) {
-        new EachInParam(this).bind(obj)
-    }
-
-    InParam _in_tuple( Object... obj ) {
-        new TupleInParam(this).bind(obj)
-    }
-
-    InParam _in_stdin( obj = null ) {
-        def result = new StdInParam(this)
-        if( obj ) result.bind(obj)
-        result
-    }
-
-    InParam _in_env( obj ) {
-        new EnvInParam(this).bind(obj)
-    }
-
-
-    /// output parameters
-
-    OutParam _out_val( Object obj ) {
-        new ValueOutParam(this).bind(obj)
-    }
-
-    OutParam _out_val( Map opts, Object obj ) {
-        new ValueOutParam(this)
-                .setOptions(opts)
-                .bind(obj)
-    }
-
-    OutParam _out_env( Object obj ) {
-        new EnvOutParam(this).bind(obj)
-    }
-
-    OutParam _out_env( Map opts, Object obj ) {
-        new EnvOutParam(this)
-                .setOptions(opts)
-                .bind(obj)
-    }
-
-    OutParam _out_eval(Object obj ) {
-        new CmdEvalParam(this).bind(obj)
-    }
-
-    OutParam _out_eval(Map opts, Object obj ) {
-        new CmdEvalParam(this)
-            .setOptions(opts)
-            .bind(obj)
-    }
-
-    OutParam _out_file( Object obj ) {
-        // note: check that is a String type to avoid to force
-        // the evaluation of GString object to a string
-        if( obj instanceof String && obj == '-' )
-            new StdOutParam(this).bind(obj)
-
-        else
-            new FileOutParam(this).bind(obj)
-    }
-
-    OutParam _out_path( Map opts=null, Object obj ) {
-        // note: check that is a String type to avoid to force
-        // the evaluation of GString object to a string
-        if( obj instanceof String && obj == '-' ) {
-            new StdOutParam(this)
-                    .setOptions(opts)
-                    .bind(obj)
-        }
-        else {
-            new FileOutParam(this)
-                    .setPathQualifier(true)
-                    .setOptions(opts)
-                    .bind(obj)
-        }
-    }
-
-    OutParam _out_tuple( Object... obj ) {
-        new TupleOutParam(this) .bind(obj)
-    }
-
-    OutParam _out_tuple( Map opts, Object... obj ) {
-        new TupleOutParam(this)
-                .setOptions(opts)
-                .bind(obj)
-    }
-
-    OutParam _out_stdout( Map opts ) {
-        new StdOutParam(this)
-                .setOptions(opts)
-                .bind('-')
-    }
-
-    OutParam _out_stdout( obj = null ) {
-        def result = new StdOutParam(this).bind('-')
-        if( obj ) {
-            result.into(obj)
-        }
-        result
-    }
-
-    /**
-     * Defines a special *dummy* input parameter, when no inputs are
-     * provided by the user for the current task
-     */
-    void fakeInput() {
-        new DefaultInParam(this)
-    }
-
-    void fakeOutput() {
-        new DefaultOutParam(this)
-    }
-
->>>>>>> fd27fbc1
     boolean isCacheable() {
         def value = configProperties.cache
         if( value == null )
