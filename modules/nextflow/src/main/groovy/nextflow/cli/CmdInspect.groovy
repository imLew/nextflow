--- conflicted
+++ resolved
@@ -135,13 +135,8 @@
     /* For testing purposes only */
     CmdInspect() {}
 
-<<<<<<< HEAD
     void run(CmdRun.Options opts) {
-=======
-    @Override
-    void run() {
         ContainerInspectMode.activate(true)
->>>>>>> 5a3a0fa2
         // configure quiet mode
         LoggerHelper.setQuiet(true)
         // setup the target run command
