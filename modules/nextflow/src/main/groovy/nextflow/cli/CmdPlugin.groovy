--- conflicted
+++ resolved
@@ -35,23 +35,9 @@
     @Parameters(commandDescription = "Execute plugin-specific commands")
     static class V1 extends CmdBase {
 
-<<<<<<< HEAD
         @Override
         String getName() {
             return 'plugin'
-=======
-    @Override
-    void run() {
-        if( !args )
-            throw new AbortOperationException("Missing plugin command - usage: nextflow plugin install <pluginId,..>")
-        // setup plugins system
-        Plugins.init()
-        // check for the plugins install
-        if( args[0] == 'install' ) {
-            if( args.size()!=2 )
-                throw new AbortOperationException("Missing plugin install target - usage: nextflow plugin install <pluginId,..>")
-            Plugins.pull(args[1].tokenize(','))
->>>>>>> 5e2ce9ed
         }
 
         @Parameter(hidden = true)
@@ -80,18 +66,17 @@
     }
 
     static void install(List<String> ids) {
-        Plugins.setup()
+        Plugins.init()
         Plugins.pull(ids)
     }
 
     static void exec(String head, List<String> args, CliOptions launcherOptions) {
-        Plugins.setup()
-
         final items = head.tokenize(CMD_SEP)
         final target = items[0]
         final cmd = items[1] ? items[1..-1].join(CMD_SEP) : null
 
         // push back the command as the first item
+        Plugins.init()
         Plugins.start(target)
         final wrapper = Plugins.manager.getPlugin(target)
         if( !wrapper )
