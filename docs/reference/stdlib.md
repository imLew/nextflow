--- conflicted
+++ resolved
@@ -118,16 +118,12 @@
   `onError( action: Closure )`
   : Define an action to take if the workflow is terminated due to a runtime error or task failure.
 
-<<<<<<< HEAD
-  `preview: boolean`
-=======
-  `workflow.outputDir`
+  `outputDir: Path`
   : :::{versionadded} 24.10.0
     :::
   : Workflow output directory.
 
-  `workflow.preview`
->>>>>>> 4222442a
+  `preview: boolean`
   : :::{versionadded} 24.04.0
     :::
   : Whether the current workflow run is a preview run.
