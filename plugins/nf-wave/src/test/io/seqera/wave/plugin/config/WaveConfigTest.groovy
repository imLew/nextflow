/*
 * Copyright 2020-2022, Seqera Labs
 *
 * Licensed under the Apache License, Version 2.0 (the "License");
 * you may not use this file except in compliance with the License.
 * You may obtain a copy of the License at
 *
 *     http://www.apache.org/licenses/LICENSE-2.0
 *
 * Unless required by applicable law or agreed to in writing, software
 * distributed under the License is distributed on an "AS IS" BASIS,
 * WITHOUT WARRANTIES OR CONDITIONS OF ANY KIND, either express or implied.
 * See the License for the specific language governing permissions and
 * limitations under the License.
 *
 */

package io.seqera.wave.plugin.config


import spock.lang.Specification
import spock.lang.Unroll

/**
 *
 * @author Paolo Di Tommaso <paolo.ditommaso@gmail.com>
 */
class WaveConfigTest extends Specification {

    def 'should create empty opts' () {
        when:
        def opts = new WaveConfig([:])
        then:
        !opts.enabled()
        opts.endpoint() == 'https://wave.seqera.io'
    }

    def 'should create from env' () {
        given:
        def ENV = [WAVE_API_ENDPOINT: 'http://foo']
        when:
        def opts = new WaveConfig([:], ENV)
        then:
        !opts.enabled()
        opts.endpoint() == 'http://foo'
    }

    def 'should create config options' () {
        given:
        def ENV = [WAVE_API_ENDPOINT: 'http://foo']
        when:
        // config options have priority over sys env
        def opts = new WaveConfig([enabled:true, endpoint: 'http://localhost'], ENV)
        then:
        opts.enabled()
        opts.endpoint() == 'http://localhost'
    }

    def 'should config containerPlatform' () {
        when:
        // config options have priority over sys env
        def opts = new WaveConfig([enabled:true, containerPlatform: 'linux/arm64'], [:])
        then:
        opts.enabled()
        opts.containerPlatform() == 'linux/arm64'
    }

    def 'should remove ending slash' () {
        when:
        def opts = new WaveConfig([enabled:true, endpoint: 'http://localhost/v1//'])
        then:
        opts.enabled()
        opts.endpoint() == 'http://localhost/v1'
    }

    @Unroll
    def 'should add config urls'  () {
        when:
        def opts = new WaveConfig(OPTS, ENV)
        then:
        opts.containerConfigUrl() == EXPECTED

        where:
        OPTS                                                        | ENV                                                   | EXPECTED
        [:]                                                         | [:]                                                   | []
        [containerConfigUrl: 'http://foo.com']                      | [:]                                                   | [ new URL('http://foo.com')]
        [containerConfigUrl: 'http://foo.com']                      | [WAVE_CONTAINER_CONFIG_URL:'http://something.com']    | [ new URL('http://foo.com')]
        [:]                                                         | [WAVE_CONTAINER_CONFIG_URL:'http://something.com']    | [ new URL('http://something.com')]
        [containerConfigUrl: ['http://foo.com','https://bar.com']]  | [:]                                                   | [ new URL('http://foo.com'), new URL('https://bar.com')]
        [containerConfigUrl: ['http://foo.com','https://bar.com']]  | [WAVE_CONTAINER_CONFIG_URL:'http://boo.com']          | [ new URL('http://foo.com'), new URL('https://bar.com')]

    }

    def 'should get conda config' () {
        when:
        def opts = new WaveConfig([:])
        then:
<<<<<<< HEAD
        opts.condaOpts().mambaImage == 'mambaorg/micromamba:0.27.0'
=======
        opts.condaOpts().mambaImage == 'mambaorg/micromamba:1.0.0'
>>>>>>> 0884e80e
        opts.condaOpts().commands == null

        when:
        opts = new WaveConfig([build:[conda:[mambaImage:'mambaorg/foo:1', commands:['USER hola']]]])
        then:
        opts.condaOpts().mambaImage == 'mambaorg/foo:1'
        opts.condaOpts().commands == ['USER hola']
        
    }

    def 'should get build and cache repos' () {
        when:
        def opts = new WaveConfig([:])
        then:
        opts.buildRepository() == null
        opts.cacheRepository() == null

        when:
        opts = new WaveConfig([build:[repository:'some/repo', cacheRepository:'some/cache']])
        then:
        opts.buildRepository() == 'some/repo'
        opts.cacheRepository() == 'some/cache'
    }

    @Unroll
    def 'should set strategy' () {
        when:
        def opts = new WaveConfig([:])
        then:
        opts.strategy() == ['container','dockerfile','conda']

        when:
        opts = new WaveConfig([strategy:STRATEGY])
        then:
        opts.strategy() == EXPECTED

        where:
        STRATEGY                | EXPECTED
        null                    | ['container','dockerfile','conda']
        'dockerfile'            | ['dockerfile']
        'conda,container'       | ['conda','container']
        'conda , container'     | ['conda','container']
        ['conda','container']   | ['conda','container']
        [' conda',' container'] | ['conda','container']
    }

    def 'should fail to set strategy' () {
        when:
        new WaveConfig([strategy:['foo']])
        then:
        def e = thrown(IllegalArgumentException)
        e.message == "Invalid value for 'wave.strategy' configuration attribute - offending value: foo"
    }
}<|MERGE_RESOLUTION|>--- conflicted
+++ resolved
@@ -95,11 +95,7 @@
         when:
         def opts = new WaveConfig([:])
         then:
-<<<<<<< HEAD
-        opts.condaOpts().mambaImage == 'mambaorg/micromamba:0.27.0'
-=======
         opts.condaOpts().mambaImage == 'mambaorg/micromamba:1.0.0'
->>>>>>> 0884e80e
         opts.condaOpts().commands == null
 
         when:
